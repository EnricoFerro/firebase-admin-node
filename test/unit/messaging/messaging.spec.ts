--- conflicted
+++ resolved
@@ -533,8 +533,6 @@
   describe('sendAll()', () => {
     const validMessage: Message = {token: 'a'};
 
-<<<<<<< HEAD
-=======
     function checkSendResponseSuccess(response: SendResponse, messageId: string) {
       expect(response.success).to.be.true;
       expect(response.messageId).to.equal(messageId);
@@ -550,7 +548,6 @@
       }
     }
 
->>>>>>> 69262ade
     it('should throw given no messages', () => {
       expect(() => {
         messaging.sendAll(undefined as Message[]);
@@ -755,24 +752,6 @@
         [validMessage],
       ).should.eventually.be.rejected.and.have.property('code', 'app/invalid-credential');
     });
-<<<<<<< HEAD
-
-    function checkSendResponseSuccess(response: SendResponse, messageId: string) {
-      expect(response.success).to.be.true;
-      expect(response.messageId).to.equal(messageId);
-      expect(response.error).to.be.undefined;
-    }
-
-    function checkSendResponseFailure(response: SendResponse, code: string, msg?: string) {
-      expect(response.success).to.be.false;
-      expect(response.messageId).to.be.undefined;
-      expect(response.error).to.have.property('code', code);
-      if (msg) {
-        expect(response.error.toString()).to.contain(msg);
-      }
-    }
-=======
->>>>>>> 69262ade
   });
 
   describe('sendMulticast()', () => {
