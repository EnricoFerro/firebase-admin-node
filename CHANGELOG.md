--- conflicted
+++ resolved
@@ -1,14 +1,11 @@
 # Unreleased
 
-<<<<<<< HEAD
 - [added] A new `messaging.sendAll()` API for sending multiple messages as a
   single batch.
 - [added] A new `messaging.sendMulticast()` API for sending a message to
   multiple device registration tokens.
-=======
 - [fixed] Improved typings of `UpdateRequest` interface to support deletion of
   properties.
->>>>>>> 64eb6e6e
 
 # v7.0.0
 
